--- conflicted
+++ resolved
@@ -1,10 +1,5 @@
 from fastapi import APIRouter
 from app.routes import auth, users, bulls, races, sexes, roles, opus, inputs, outputs, produccion_embrionaria
-<<<<<<< HEAD
-from app.routes import transfer, calendar  # Importar el nuevo router
-=======
-from app.routes import transfer  # Importar el nuevo router
->>>>>>> 2c57acc1
 
 router = APIRouter(
     prefix="/api",
@@ -22,11 +17,6 @@
 router.include_router(inputs.router)
 router.include_router(outputs.router)
 router.include_router(produccion_embrionaria.router)
-router.include_router(transfer.router)  # Incluir el router de transferencias
-<<<<<<< HEAD
-router.include_router(calendar.router)  # Incluir el router del calendario
-=======
->>>>>>> 2c57acc1
 
 @router.get("/status")
 async def status():
