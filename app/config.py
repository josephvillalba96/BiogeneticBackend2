--- conflicted
+++ resolved
@@ -30,9 +30,11 @@
         env_file_encoding = "utf-8"
 
 settings = Settings()
-<<<<<<< HEAD
 
 
-=======
-#sin llaves, sin llaves
->>>>>>> 2c57acc1
+
+# DEBUG para asegurarse que cargó correctamente
+# print(f"[DEBUG] .env usado: {ENV_PATH}")
+# print(f"[DEBUG] AWS_ACCESS_KEY_ID: {settings.AWS_ACCESS_KEY_ID}")
+# print(f"[DEBUG] AWS_SECRET_ACCESS_KEY: {settings.AWS_SECRET_ACCESS_KEY}")
+# print(f"[DEBUG] S3_BUCKET_NAME: {settings.S3_BUCKET_NAME}")